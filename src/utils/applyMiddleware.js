--- conflicted
+++ resolved
@@ -1,11 +1,10 @@
 /* @flow */
+/*eslint-disable */
+import type { Dispatch, CreateStore, Middleware } from '../types';
+/*eslint-enable */
 
 import compose from './compose';
 import composeMiddleware from './composeMiddleware';
-
-/*eslint-disable */
-import type { Dispatch, CreateStore, Middleware } from '../types';
-/*eslint-enable */
 
 /**
  * Creates a higher-order store that applies middleware to a store's dispatch.
@@ -14,40 +13,19 @@
  * @param {...Function} ...middlewares
  * @return {Function} A higher-order store
  */
-<<<<<<< HEAD
 export default function applyMiddleware(
   ...middlewares: Array<Middleware>
-): Dispatch {
-  var finalMiddlewares = middlewares.length ?
-    middlewares :
-    [thunk];
-
-  return (next: CreateStore) => (...args) => {
-    var store = next(...args);
-    var middleware = composeMiddleware(...finalMiddlewares);
-    return {
-      ...store,
-      dispatch: function dispatch(action) {
-        var methods = { dispatch, getState: store.getState };
-
-        return compose(
-          middleware(methods),
-          store.dispatch
-        )(action);
-      }
-=======
-export default function applyMiddleware(...middlewares) {
-  return next => (...args) => {
-    const store = next(...args);
-    const middleware = composeMiddleware(...middlewares);
-
-    let composedDispatch = null;
+): CreateStore {
+  return (next: CreateStore) => (reducer, initialState) => {
+    var store = next(reducer, initialState);
+    var middleware = composeMiddleware(...middlewares);
+    var composedDispatch = null;
 
     function dispatch(action) {
       return composedDispatch(action);
     }
 
-    const methods = {
+    var methods = {
       dispatch,
       getState: store.getState
     };
@@ -57,7 +35,6 @@
     return {
       ...store,
       dispatch
->>>>>>> 0623cf4d
     };
   };
 }